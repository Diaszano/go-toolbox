{
  "branches": ["main"],
  "tagFormat": "v${version}",
  "plugins": [
    "@semantic-release/commit-analyzer",
    "@semantic-release/release-notes-generator",
    [
      "@semantic-release/changelog",
      {
        "changelogFile": "CHANGELOG.md"
      }
    ],
    [
      "@semantic-release/git",
      {
        "assets": ["CHANGELOG.md"],
<<<<<<< HEAD
        "message": "chore(release): ${nextRelease.version} [skip ci]\n\n${nextRelease.notes}"
=======
        "message": "chore(release): update changelog [skip ci]",
>>>>>>> 1e7c3757
      }
    ],
    "@semantic-release/github"
  ]
}<|MERGE_RESOLUTION|>--- conflicted
+++ resolved
@@ -14,11 +14,7 @@
       "@semantic-release/git",
       {
         "assets": ["CHANGELOG.md"],
-<<<<<<< HEAD
-        "message": "chore(release): ${nextRelease.version} [skip ci]\n\n${nextRelease.notes}"
-=======
         "message": "chore(release): update changelog [skip ci]",
->>>>>>> 1e7c3757
       }
     ],
     "@semantic-release/github"
